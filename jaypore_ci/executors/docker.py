--- conflicted
+++ resolved
@@ -164,9 +164,6 @@
             "image": job.image,
             "command": job.command if not job.is_service else None,
         }
-<<<<<<< HEAD
-        trigger.update(job.docker_kwargs)
-=======
         for key, value in ex_kwargs.items():
             if key in trigger:
                 self.logging().warning(
@@ -175,7 +172,6 @@
                     new_value=value,
                 )
             trigger[key] = value
->>>>>>> c6a97f2c
         if not job.is_service:
             trigger["working_dir"] = "/jaypore_ci/run"
         if not job.is_service:
